{
<<<<<<< HEAD
  "useNx": true,
  "version": "0.1.1"
=======
  "version": "3.1.1",
  "$schema": "node_modules/lerna/schemas/lerna-schema.json"
>>>>>>> 9cbf6822
}<|MERGE_RESOLUTION|>--- conflicted
+++ resolved
@@ -1,9 +1,5 @@
 {
-<<<<<<< HEAD
   "useNx": true,
-  "version": "0.1.1"
-=======
-  "version": "3.1.1",
+  "version": "0.1.1",
   "$schema": "node_modules/lerna/schemas/lerna-schema.json"
->>>>>>> 9cbf6822
 }