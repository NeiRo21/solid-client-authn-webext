--- conflicted
+++ resolved
@@ -1,18 +1,16 @@
-<<<<<<< HEAD
+// MIT License
 //
-=======
->>>>>>> b10ba87a
 // Copyright Inrupt Inc.
 //
 // Permission is hereby granted, free of charge, to any person obtaining a copy
-// of this software and associated documentation files (the "Software"), to deal in
-// the Software without restriction, including without limitation the rights to use,
-// copy, modify, merge, publish, distribute, sublicense, and/or sell copies of the
-// Software, and to permit persons to whom the Software is furnished to do so,
-// subject to the following conditions:
+// of this software and associated documentation files (the "Software"), to deal
+// in the Software without restriction, including without limitation the rights
+// to use, copy, modify, merge, publish, distribute, sublicense, and/or sell
+// copies of the Software, and to permit persons to whom the Software is
+// furnished to do so, subject to the following conditions:
 //
-// The above copyright notice and this permission notice shall be included in
-// all copies or substantial portions of the Software.
+// The above copyright notice and this permission notice shall be included in all
+// copies or substantial portions of the Software.
 //
 // THE SOFTWARE IS PROVIDED "AS IS", WITHOUT WARRANTY OF ANY KIND, EXPRESS OR IMPLIED,
 // INCLUDING BUT NOT LIMITED TO THE WARRANTIES OF MERCHANTABILITY, FITNESS FOR A
@@ -21,11 +19,8 @@
 // OF CONTRACT, TORT OR OTHERWISE, ARISING FROM, OUT OF OR IN CONNECTION WITH THE
 // SOFTWARE OR THE USE OR OTHER DEALINGS IN THE SOFTWARE.
 //
-<<<<<<< HEAD
 
 // Copyright (c) 2025 NeiRo21
-=======
->>>>>>> b10ba87a
 
 import "@inrupt/jest-jsdom-polyfills";
 
