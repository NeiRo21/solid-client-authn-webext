<<<<<<< HEAD
MIT License
=======
Begin license text.
Copyright Inrupt Inc.
>>>>>>> b4baf49e

Copyright (c) 2025 NeiRo21

Permission is hereby granted, free of charge, to any person obtaining a copy
of this software and associated documentation files (the "Software"), to deal
in the Software without restriction, including without limitation the rights
to use, copy, modify, merge, publish, distribute, sublicense, and/or sell
copies of the Software, and to permit persons to whom the Software is
furnished to do so, subject to the following conditions:

The above copyright notice and this permission notice shall be included in all
copies or substantial portions of the Software.

THE SOFTWARE IS PROVIDED "AS IS", WITHOUT WARRANTY OF ANY KIND, EXPRESS OR
IMPLIED, INCLUDING BUT NOT LIMITED TO THE WARRANTIES OF MERCHANTABILITY,
FITNESS FOR A PARTICULAR PURPOSE AND NONINFRINGEMENT. IN NO EVENT SHALL THE
AUTHORS OR COPYRIGHT HOLDERS BE LIABLE FOR ANY CLAIM, DAMAGES OR OTHER
LIABILITY, WHETHER IN AN ACTION OF CONTRACT, TORT OR OTHERWISE, ARISING FROM,
OUT OF OR IN CONNECTION WITH THE SOFTWARE OR THE USE OR OTHER DEALINGS IN THE
SOFTWARE.<|MERGE_RESOLUTION|>--- conflicted
+++ resolved
@@ -1,9 +1,4 @@
-<<<<<<< HEAD
 MIT License
-=======
-Begin license text.
-Copyright Inrupt Inc.
->>>>>>> b4baf49e
 
 Copyright (c) 2025 NeiRo21
 
