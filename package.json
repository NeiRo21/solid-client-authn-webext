--- conflicted
+++ resolved
@@ -33,10 +33,6 @@
     "@inrupt/internal-test-env": "^4.0.8",
     "@inrupt/jest-jsdom-polyfills": "^4.0.8",
     "@inrupt/solid-client": "^3.0.0",
-<<<<<<< HEAD
-=======
-    "@playwright/test": "^1.57.0",
->>>>>>> ac414971
     "@rollup/plugin-commonjs": "^29.0.0",
     "@rollup/plugin-node-resolve": "^16.0.3",
     "@rollup/plugin-terser": "^0.4.4",
@@ -45,12 +41,7 @@
     "@types/jest": "^29.5.14",
     "dotenv-flow": "^4.0.1",
     "eslint": "^9.28.0",
-<<<<<<< HEAD
-    "eslint-config-next": "^16.0.3",
-=======
     "eslint-config-next": "^16.0.8",
-    "express": "^5.2.0",
->>>>>>> ac414971
     "http-link-header": "^1.1.3",
     "jest": "^29.7.0",
     "jest-environment-jsdom": "^29.7.0",
